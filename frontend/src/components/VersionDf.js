--- conflicted
+++ resolved
@@ -11,44 +11,11 @@
 
   const rows = props.data;
 
-  // const Colors = new Map([
-  //   ['success', '#00800052'],
-  //   ['warning', '#ffff00a1'],
-  //   ['failure', '#ff000070'],
-  //   ['N/A', '#00000000']
-  // ]);
-
   const Colors = {
     'success': '#00800052',
     'warning': '#ffff00a1',
     'failure': '#ff000070',
     'N/A': '#00000000'
-  }
-
-  const customRender = (cell, index) => {
-    if (cell instanceof Object) {
-      if (cell.url) {
-        return (
-          <div>
-            <a href={cell.url}>
-              {cell.title}
-            </a>
-          </div>
-        )
-      }
-      return cell.title
-    }
-<<<<<<< HEAD
-    return (
-      <div>
-        <a href={cell.url}>
-          {cell.title}
-        </a>
-      </div>
-    )
-=======
-    return cell
->>>>>>> f59a464c
   }
 
   return (
