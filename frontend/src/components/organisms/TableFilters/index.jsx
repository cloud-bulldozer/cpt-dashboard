--- conflicted
+++ resolved
@@ -98,41 +98,10 @@
   };
   return (
     <>
-<<<<<<< HEAD
       <Toolbar 
         id="filter-toolbar"
         ouiaId="data_table_filter"
       >
-        {tableFilters.length > 0 ?
-          (
-            <ToolbarContent className="field-filter">
-              <ToolbarItem style={{ marginInlineEnd: 0 }}>
-                <SelectBox
-                  options={tableFilters}
-                  onChange={onCategoryChange}
-                  selected={categoryFilterValue}
-                  icon={<FilterIcon />}
-                  width={"200px"}
-                />
-              </ToolbarItem>
-              <ToolbarItem>
-                <MultiSelectBox
-                  options={filterOptions}
-                  onChange={updateSelectedFilter}
-                  applyMethod={onOptionsChange}
-                  currCategory={category}
-                  selected={selectedFilters?.find((i) => i.name === category)}
-                  width={"300px"}
-                />
-              </ToolbarItem>
-            </ToolbarContent>
-          ) :
-            <ToolbarContent>
-              <ToolbarItem variant="label">No filters present</ToolbarItem>
-            </ToolbarContent>
-        }
-=======
-      <Toolbar id="filter-toolbar">
         {filterData?.length > 0 ? (
           <ToolbarContent className="field-filter">
             <ToolbarItem style={{ marginInlineEnd: 0 }}>
@@ -160,7 +129,6 @@
             <ToolbarItem variant="label">No filters present</ToolbarItem>
           </ToolbarContent>
         )}
->>>>>>> b4359607
 
         <ToolbarContent className="date-filter">
           <ToolbarItem>
