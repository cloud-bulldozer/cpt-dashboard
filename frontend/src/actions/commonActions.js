--- conflicted
+++ resolved
@@ -1,96 +1,11 @@
 import * as TYPES from "@/actions/types.js";
 
-<<<<<<< HEAD
-import { setCPTCatFilters, sliceCPTTableRows } from "./homeActions";
-import { setOCPCatFilters, sliceOCPTableRows } from "./ocpActions";
-import { setOLSCatFilters, sliceOLSTableRows } from "./olsActions";
-import { setQuayCatFilters, sliceQuayTableRows } from "./quayActions";
-import { setTelcoCatFilters, sliceTelcoTableRows } from "./telcoActions";
-
-import { DEFAULT_PER_PAGE } from "@/assets/constants/paginationConstants";
-import { cloneDeep } from "lodash";
-
-const getSortableRowValues = (result, tableColumns) => {
-  const tableKeys = tableColumns.map((item) => item.value);
-  return tableKeys.map((key) => result[key]);
-};
-
-export const sortTable = (currState) => (dispatch, getState) => {
-  const results = [...getState()[currState].filteredResults];
-  const { activeSortDir, activeSortIndex, tableColumns } =
-    getState()[currState];
-  try {
-    if (activeSortIndex !== null && typeof activeSortIndex !== "undefined") {
-      const sortedResults = results.sort((a, b) => {
-        const aValue = getSortableRowValues(a, tableColumns)[activeSortIndex];
-        const bValue = getSortableRowValues(b, tableColumns)[activeSortIndex];
-        if (typeof aValue === "number") {
-          if (activeSortDir === "asc") {
-            return aValue - bValue;
-          }
-          return bValue - aValue;
-        } else {
-          if (activeSortDir === "asc") {
-            return aValue.localeCompare(bValue);
-          }
-          return bValue.localeCompare(aValue);
-        }
-      });
-      dispatch(sortedTableRows(currState, sortedResults));
-    }
-  } catch (error) {
-    console.log(error);
-  }
-};
-
-const sortedTableRows = (currState, sortedResults) => (dispatch) => {
-  if (currState === "cpt") {
-    dispatch({
-      type: TYPES.SET_FILTERED_DATA,
-      payload: sortedResults,
-    });
-    dispatch(sliceCPTTableRows(0, DEFAULT_PER_PAGE));
-    return;
-  }
-  if (currState === "ocp") {
-    dispatch({
-      type: TYPES.SET_OCP_FILTERED_DATA,
-      payload: sortedResults,
-    });
-    dispatch(sliceOCPTableRows(0, DEFAULT_PER_PAGE));
-    return;
-  }
-  if (currState === "ols") {
-    dispatch({
-      type: TYPES.SET_OLS_FILTERED_DATA,
-      payload: sortedResults,
-    });
-    dispatch(sliceOLSTableRows(0, DEFAULT_PER_PAGE));
-    return;
-  }
-  if (currState === "quay") {
-    dispatch({
-      type: TYPES.SET_QUAY_FILTERED_DATA,
-      payload: sortedResults,
-    });
-    dispatch(sliceQuayTableRows(0, DEFAULT_PER_PAGE));
-    return;
-  }
-  if (currState === "telco") {
-    dispatch({
-      type: TYPES.SET_TELCO_FILTERED_DATA,
-      payload: sortedResults,
-    });
-    dispatch(sliceTelcoTableRows(0, DEFAULT_PER_PAGE));
-  }
-};
-=======
 import { cloneDeep } from "lodash";
 import { setCPTCatFilters } from "./homeActions";
 import { setOCPCatFilters } from "./ocpActions";
 import { setQuayCatFilters } from "./quayActions";
 import { setTelcoCatFilters } from "./telcoActions";
->>>>>>> d1606489
+import { setOLSCatFilters } from "./olsActions";
 
 const findItemCount = (data, key, value) => {
   return data.reduce(function (n, item) {
