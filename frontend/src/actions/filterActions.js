--- conflicted
+++ resolved
@@ -13,17 +13,14 @@
   setOCPOtherSummaryFilter,
 } from "./ocpActions";
 import {
-<<<<<<< HEAD
   removeOLSAppliedFilters,
   setOLSAppliedFilters,
   setOLSCatFilters,
-  setOLSDateFilter,
+  applyOLSDateFilter,
   setOLSOtherSummaryFilter,
 } from "./olsActions";
 import {
-=======
   applyQuayDateFilter,
->>>>>>> d1606489
   removeQuayAppliedFilters,
   setQuayAppliedFilters,
   setQuayCatFilters,
@@ -91,13 +88,9 @@
   } else if (currType === "quay") {
     dispatch(applyQuayDateFilter(date, key, navigation));
   } else if (currType === "telco") {
-<<<<<<< HEAD
-    dispatch(setTelcoDateFilter(date, key, navigation));
+    dispatch(applyTelcoDateFilter(date, key, navigation));
   } else if (currType === "ols") {
-    dispatch(setOLSDateFilter(date, key, navigation));
-=======
-    dispatch(applyTelcoDateFilter(date, key, navigation));
->>>>>>> d1606489
+      dispatch(applyOLSDateFilter(date, key, navigation));
   }
 };
 
