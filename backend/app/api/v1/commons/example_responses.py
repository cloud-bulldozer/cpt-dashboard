--- conflicted
+++ resolved
@@ -136,11 +136,7 @@
             "formal": "true",
             "startDate": "2024-05-16 19:39:48+00:00",
             "endDate": "2024-05-16 20:41:48+00:00",
-<<<<<<< HEAD
-            "buildUrl": "https://xxx.jenkins.redhat.com/job/your-jobs/23",
-=======
             "buildUrl": "https://ci-jenkins-xxx.com/job/your-tests/532",
->>>>>>> 375be864
             "jobStatus": "success",
             "jobDuration": 3720
         },
