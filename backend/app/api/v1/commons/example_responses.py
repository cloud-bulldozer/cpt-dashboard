def response_200(example):
    return {
        "content": {
            "application/json": {
                "example": example,
            }
        },
    }


def response_422():
    return {
        "content": {
            "application/json": {
                "example": {
                    "error": "invalid date format, start_date must be less than end_date"
                },
            }
        },
    }


ocp_response_example = {
    "startDate": "2023-09-20",
    "endDate": "2023-09-20",
    "results": [
        {
            "ciSystem": "PROW",
            "uuid": "CPT-e3865b03-ce78-454a-becb-b79aeb806a6b",
            "releaseStream": "4.14.0-0.nightly",
            "platform": "AWS",
            "clusterType": "self-managed",
            "benchmark": "cluster-density-v2",
            "masterNodesCount": 3,
            "workerNodesCount": 252,
            "infraNodesCount": 3,
            "masterNodesType": "m6a.8xlarge",
            "workerNodesType": "m5.2xlarge",
            "infraNodesType": "r5.4xlarge",
            "totalNodesCount": 258,
            "clusterName": "ci-op-4n0msnvp-7904a-s5sv8",
            "ocpVersion": "4.14.0-0.nightly-2023-09-15-233408",
            "networkType": "OVNKubernetes",
            "buildTag": "1704299395064795136",
            "jobStatus": "success",
            "buildUrl": "https://example.com/1704299395064795136",
            "upstreamJob": "periodic-ci-openshift",
            "upstreamJobBuild": "5fe07ad3-5415-433c-b9af-f60545d0d432",
            "executionDate": "2023-09-20T02:14:07Z",
            "jobDuration": "5261",
            "startDate": "2023-09-20T02:14:07Z",
            "endDate": "2023-09-20T03:41:48Z",
            "timestamp": "2023-09-20T02:14:07Z",
            "shortVersion": "4.14",
        },
        {
            "ciSystem": "PROW",
            "uuid": "CPT-0d58dddf-721a-4952-985e-046bc17ee3cc",
            "releaseStream": "4.13.0-0.nightly",
            "platform": "GCP",
            "clusterType": "self-managed",
            "benchmark": "node-density",
            "masterNodesCount": 3,
            "workerNodesCount": 24,
            "infraNodesCount": 3,
            "masterNodesType": "e2-standard-4",
            "workerNodesType": "e2-standard-4",
            "infraNodesType": "n1-standard-16",
            "totalNodesCount": 30,
            "clusterName": "ci-op-x2ic4nsf-8360f-kzbcg",
            "ocpVersion": "4.13.0-0.nightly-2023-09-12-074803",
            "networkType": "OVNKubernetes",
            "buildTag": "1704367060252889088",
            "jobStatus": "success",
            "buildUrl": "https://example/1704367060252889088",
            "upstreamJob": "periodic-ci-openshift",
            "upstreamJobBuild": "3ab02e3b-3000-4fc9-a30c-9cd02fe4a78c",
            "executionDate": "2023-09-20T07:19:00Z",
            "jobDuration": "582",
            "startDate": "2023-09-20T07:19:00Z",
            "endDate": "2023-09-20T07:28:42Z",
            "timestamp": "2023-09-20T07:19:00Z",
            "shortVersion": "4.13",
        },
    ],
}

quay_response_example = {
    "startDate": "2023-09-20",
    "endDate": "2023-09-20",
    "results": [
        {
            "ciSystem": "PROW",
            "uuid": "CPT-e3865b03-ce78-454a-becb-b79aeb806a6b",
            "releaseStream": "stable-3.10",
            "platform": "AWS",
            "clusterType": "self-managed",
            "benchmark": "quay-load-test",
            "hitSize": 100,
            "concurrency": 50,
            "imagePushPulls": 10,
            "masterNodesCount": 3,
            "workerNodesCount": 252,
            "infraNodesCount": 3,
            "masterNodesType": "m6a.8xlarge",
            "workerNodesType": "m5.2xlarge",
            "infraNodesType": "r5.4xlarge",
            "totalNodesCount": 258,
            "clusterName": "quaytest-123sffdf",
            "ocpVersion": "4.14.0-0.nightly-2023-09-15-233408",
            "networkType": "OVNKubernetes",
            "buildTag": "1704299395064795136",
            "jobStatus": "success",
            "buildUrl": "https://example.com/1704299395064795136",
            "upstreamJob": "quay-pipeline",
            "executionDate": "2023-09-20T02:14:07Z",
            "jobDuration": "5261",
            "startDate": "2023-09-20T02:14:07Z",
            "endDate": "2023-09-20T03:41:48Z",
            "timestamp": "2023-09-20T02:14:07Z",
            "shortVersion": "4.14",
        },
    ],
}

telco_response_example = {
    "startDate": "2023-09-20",
    "endDate": "2023-09-20",
    "results": [
        {
            "uuid": "4de79cb7a1b071bce282e8d0ce2006c7",
            "encryptedData": "gAAAAABmR0NYcO6AZo4nGjkT1IBVeoD=",
            "ciSystem": "Jenkins",
            "benchmark": "deployment",
            "shortVersion": "4.16",
            "ocpVersion": "4.16.0-0.nightly-2024-05-16-092402",
            "releaseStream": "Nightly",
            "nodeName": "kni-qe-66",
            "cpu": "Intel(R) Xeon? Gold 5423N",
            "formal": "true",
            "startDate": "2024-05-16 19:39:48+00:00",
            "endDate": "2024-05-16 20:41:48+00:00",
            "buildUrl": "https://ci-jenkins-xxx.com/job/your-tests/532",
            "jobStatus": "success",
            "jobDuration": 3720,
        },
    ],
}

<<<<<<< HEAD
ols_response_example = {
    "startDate": "2025-02-01",
    "endDate": "2025-02-07",
    "results": [    
        {
        "ciSystem": "PROW",
        "uuid": "4c28dc49-98b1-425c-a3a3-4109a1576ceb",
        "releaseStream": "4.15.0-0.nightly",
        "platform": "AWS",
        "clusterType": "self-managed",
        "benchmark": "ols-load-generator",
        "masterNodesCount": 3,
        "workerNodesCount": 3,
        "infraNodesCount": 3,
        "masterNodesType": "m6a.xlarge",
        "workerNodesType": "m6i.xlarge",
        "infraNodesType": "r5.xlarge",
        "totalNodesCount": 9,
        "clusterName": "ci-op-33k29hx2-3e7b8-l6hlg",
        "ocpVersion": "4.15.0-0.nightly-2025-02-03-164127",
        "networkType": "OVNKubernetes",
        "buildTag": "1886955825944072192",
        "jobStatus": "success",
        "buildUrl": "https://prow.ci.openshift.org/view/gs/test-platform-results/pr-logs/pull/openshift_release/60981/rehearse-60981-periodic-ci-openshift-ols-load-generator-main-ols-load-test-100workers/1886955825944072192",
        "upstreamJob": "rehearse-60981-periodic-ci-openshift-ols-load-generator-main-ols-load-test-100workers",
        "upstreamJobBuild": "778dd992-8353-4cec-9807-7343290267f8",
        "executionDate": "2025-02-05T03:19:50Z",
        "jobDuration": "3396",
        "startDate": "2025-02-05T03:19:50Z",
        "endDate": "2025-02-05T04:16:26Z",
        "startDateUnixTimestamp": "1738725590",
        "endDateUnixTimestamp": "1738728986",
        "timestamp": "2025-02-05T04:16:37Z",
        "ipsec": "false",
        "ipsecMode": "Disabled",
        "fips": "false",
        "encrypted": "false",
        "encryptionType": "None",
        "publish": "External",
        "computeArch": "amd64",
        "controlPlaneArch": "amd64",
        "olsTestWorkers": 100,
        "olsTestDuration": "5m",
        "jobType": "periodic",
        "isRehearse": "True",
        "build": "2025-02-03-164127",
        "shortVersion": "4.15"
        },
    ]
}
=======
>>>>>>> 4e32d2d7

def ocp_200_response():
    return response_200(ocp_response_example)


def quay_200_response():
    return response_200(quay_response_example)


def telco_200_response():
    return response_200(telco_response_example)

<<<<<<< HEAD
def ols_200_response():
    return response_200(ols_response_example)

cpt_response_example ={
  "startDate": "2023-11-18",
  "endDate": "2023-11-23",
  "results": [
=======

def ocp_filter_200_response():
    return response_200(ocp_filter_example)


def quay_filter_200_response():
    return response_200(quay_filter_example)


cpt_response_example = {
    "startDate": "2023-11-18",
    "endDate": "2023-11-23",
    "results": [
        {
            "ciSystem": "PROW",
            "uuid": "f6d084d5-b154-4108-b4f7-165094ccc838",
            "releaseStream": "Nightly",
            "jobStatus": "success",
            "buildUrl": "https://ci..org/view/1726571333392797696",
            "startDate": "2023-11-20T13:16:34Z",
            "endDate": "2023-11-20T13:28:48Z",
            "product": "ocp",
            "version": "4.13",
            "testName": "cluster-density-v2",
        },
>>>>>>> 4e32d2d7
        {
            "ciSystem": "JENKINS",
            "uuid": "5b729011-3b4d-4ec4-953d-6881ac9da505",
            "releaseStream": "Stable",
            "jobStatus": "success",
            "buildUrl": "https://ci..org/view/1726571333392797696",
            "startDate": "2023-11-20T13:16:30Z",
            "endDate": "2023-11-20T13:30:40Z",
            "product": "ocp",
            "version": "4.14",
            "testName": "node-density-heavy",
        },
    ],
}

ocp_filter_example = {
    "filterData": [
        {"key": "jobStatus", "value": ["success", "failure"]},
        {"key": "workerNodesCount", "value": [24, 6, 9, 3, 120, 249, 252, 25, 4, 240]},
        {"key": "jobType", "value": ["pull-request", "periodic"]},
        {"key": "isRehearse", "value": ["True", "False"]},
        {"key": "networkType", "value": ["OVNKubernetes", "OpenShiftSDN"]},
    ],
    "summary": {"total": 259, "success": 254, "failure": 5},
}

quay_filter_example = {
    "filterData": [
        {"key": "jobStatus", "value": ["success", "failure"]},
        {"key": "workerNodesCount", "value": [24]},
        {"key": "platform", "value": ["AWS"]},
        {"key": "benchmark", "value": ["quay-load-test"]},
        {
            "key": "build",
            "value": ["2024-10-12-102620"],
        },
    ],
    "summary": {"total": 3, "success": 3},
}


def cpt_200_response():
    return response_200(cpt_response_example)<|MERGE_RESOLUTION|>--- conflicted
+++ resolved
@@ -147,7 +147,6 @@
     ],
 }
 
-<<<<<<< HEAD
 ols_response_example = {
     "startDate": "2025-02-01",
     "endDate": "2025-02-07",
@@ -198,8 +197,6 @@
         },
     ]
 }
-=======
->>>>>>> 4e32d2d7
 
 def ocp_200_response():
     return response_200(ocp_response_example)
@@ -212,15 +209,10 @@
 def telco_200_response():
     return response_200(telco_response_example)
 
-<<<<<<< HEAD
+
 def ols_200_response():
     return response_200(ols_response_example)
 
-cpt_response_example ={
-  "startDate": "2023-11-18",
-  "endDate": "2023-11-23",
-  "results": [
-=======
 
 def ocp_filter_200_response():
     return response_200(ocp_filter_example)
@@ -246,7 +238,6 @@
             "version": "4.13",
             "testName": "cluster-density-v2",
         },
->>>>>>> 4e32d2d7
         {
             "ciSystem": "JENKINS",
             "uuid": "5b729011-3b4d-4ec4-953d-6881ac9da505",
