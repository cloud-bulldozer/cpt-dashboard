def response_200(example):
    return {
        "content": {
            "application/json": {
                "example": example,
            }
        },
    }


def response_422():
    return {
        "content": {
            "application/json": {
                "example": {
                    "error": "invalid date format, start_date must be less than end_date"
                },
            }
        },
    }


ocp_response_example = {
    "startDate": "2023-09-20",
    "endDate": "2023-09-20",
    "results": [
        {
            "ciSystem": "PROW",
            "uuid": "CPT-e3865b03-ce78-454a-becb-b79aeb806a6b",
            "releaseStream": "4.14.0-0.nightly",
            "platform": "AWS",
            "clusterType": "self-managed",
            "benchmark": "cluster-density-v2",
            "masterNodesCount": 3,
            "workerNodesCount": 252,
            "infraNodesCount": 3,
            "masterNodesType": "m6a.8xlarge",
            "workerNodesType": "m5.2xlarge",
            "infraNodesType": "r5.4xlarge",
            "totalNodesCount": 258,
            "clusterName": "ci-op-4n0msnvp-7904a-s5sv8",
            "ocpVersion": "4.14.0-0.nightly-2023-09-15-233408",
            "networkType": "OVNKubernetes",
            "buildTag": "1704299395064795136",
            "jobStatus": "success",
            "buildUrl": "https://example.com/1704299395064795136",
            "upstreamJob": "periodic-ci-openshift",
            "upstreamJobBuild": "5fe07ad3-5415-433c-b9af-f60545d0d432",
            "executionDate": "2023-09-20T02:14:07Z",
            "jobDuration": "5261",
            "startDate": "2023-09-20T02:14:07Z",
            "endDate": "2023-09-20T03:41:48Z",
            "timestamp": "2023-09-20T02:14:07Z",
            "shortVersion": "4.14",
        },
        {
            "ciSystem": "PROW",
            "uuid": "CPT-0d58dddf-721a-4952-985e-046bc17ee3cc",
            "releaseStream": "4.13.0-0.nightly",
            "platform": "GCP",
            "clusterType": "self-managed",
            "benchmark": "node-density",
            "masterNodesCount": 3,
            "workerNodesCount": 24,
            "infraNodesCount": 3,
            "masterNodesType": "e2-standard-4",
            "workerNodesType": "e2-standard-4",
            "infraNodesType": "n1-standard-16",
            "totalNodesCount": 30,
            "clusterName": "ci-op-x2ic4nsf-8360f-kzbcg",
            "ocpVersion": "4.13.0-0.nightly-2023-09-12-074803",
            "networkType": "OVNKubernetes",
            "buildTag": "1704367060252889088",
            "jobStatus": "success",
            "buildUrl": "https://example/1704367060252889088",
            "upstreamJob": "periodic-ci-openshift",
            "upstreamJobBuild": "3ab02e3b-3000-4fc9-a30c-9cd02fe4a78c",
            "executionDate": "2023-09-20T07:19:00Z",
            "jobDuration": "582",
            "startDate": "2023-09-20T07:19:00Z",
            "endDate": "2023-09-20T07:28:42Z",
            "timestamp": "2023-09-20T07:19:00Z",
            "shortVersion": "4.13",
        },
    ],
}

quay_response_example = {
    "startDate": "2023-09-20",
    "endDate": "2023-09-20",
    "results": [
        {
            "ciSystem": "PROW",
            "uuid": "CPT-e3865b03-ce78-454a-becb-b79aeb806a6b",
            "releaseStream": "stable-3.10",
            "platform": "AWS",
            "clusterType": "self-managed",
            "benchmark": "quay-load-test",
            "hitSize": 100,
            "concurrency": 50,
            "imagePushPulls": 10,
            "masterNodesCount": 3,
            "workerNodesCount": 252,
            "infraNodesCount": 3,
            "masterNodesType": "m6a.8xlarge",
            "workerNodesType": "m5.2xlarge",
            "infraNodesType": "r5.4xlarge",
            "totalNodesCount": 258,
            "clusterName": "quaytest-123sffdf",
            "ocpVersion": "4.14.0-0.nightly-2023-09-15-233408",
            "networkType": "OVNKubernetes",
            "buildTag": "1704299395064795136",
            "jobStatus": "success",
            "buildUrl": "https://example.com/1704299395064795136",
            "upstreamJob": "quay-pipeline",
            "executionDate": "2023-09-20T02:14:07Z",
            "jobDuration": "5261",
            "startDate": "2023-09-20T02:14:07Z",
            "endDate": "2023-09-20T03:41:48Z",
            "timestamp": "2023-09-20T02:14:07Z",
            "shortVersion": "4.14",
        },
    ],
}

telco_response_example = {
    "startDate": "2023-09-20",
    "endDate": "2023-09-20",
    "results": [
        {
            "uuid": "4de79cb7a1b071bce282e8d0ce2006c7",
            "encryptedData": "gAAAAABmR0NYcO6AZo4nGjkT1IBVeoD=",
            "ciSystem": "Jenkins",
            "benchmark": "deployment",
            "shortVersion": "4.16",
            "ocpVersion": "4.16.0-0.nightly-2024-05-16-092402",
            "releaseStream": "Nightly",
            "nodeName": "kni-qe-66",
            "cpu": "Intel(R) Xeon? Gold 5423N",
            "formal": "true",
            "startDate": "2024-05-16 19:39:48+00:00",
            "endDate": "2024-05-16 20:41:48+00:00",
            "buildUrl": "https://ci-jenkins-xxx.com/job/your-tests/532",
            "jobStatus": "success",
            "jobDuration": 3720,
        },
    ],
}

ols_response_example = {
    "startDate": "2025-02-01",
    "endDate": "2025-02-07",
    "results": [    
        {
        "ciSystem": "PROW",
        "uuid": "4c28dc49-98b1-425c-a3a3-4109a1576ceb",
        "releaseStream": "4.15.0-0.nightly",
        "platform": "AWS",
        "clusterType": "self-managed",
        "benchmark": "ols-load-generator",
        "masterNodesCount": 3,
        "workerNodesCount": 3,
        "infraNodesCount": 3,
        "masterNodesType": "m6a.xlarge",
        "workerNodesType": "m6i.xlarge",
        "infraNodesType": "r5.xlarge",
        "totalNodesCount": 9,
        "clusterName": "ci-op-33k29hx2-3e7b8-l6hlg",
        "ocpVersion": "4.15.0-0.nightly-2025-02-03-164127",
        "networkType": "OVNKubernetes",
        "buildTag": "1886955825944072192",
        "jobStatus": "success",
        "buildUrl": "https://prow.ci.openshift.org/view/gs/test-platform-results/pr-logs/pull/openshift_release/60981/rehearse-60981-periodic-ci-openshift-ols-load-generator-main-ols-load-test-100workers/1886955825944072192",
        "upstreamJob": "rehearse-60981-periodic-ci-openshift-ols-load-generator-main-ols-load-test-100workers",
        "upstreamJobBuild": "778dd992-8353-4cec-9807-7343290267f8",
        "executionDate": "2025-02-05T03:19:50Z",
        "jobDuration": "3396",
        "startDate": "2025-02-05T03:19:50Z",
        "endDate": "2025-02-05T04:16:26Z",
        "startDateUnixTimestamp": "1738725590",
        "endDateUnixTimestamp": "1738728986",
        "timestamp": "2025-02-05T04:16:37Z",
        "ipsec": "false",
        "ipsecMode": "Disabled",
        "fips": "false",
        "encrypted": "false",
        "encryptionType": "None",
        "publish": "External",
        "computeArch": "amd64",
        "controlPlaneArch": "amd64",
        "olsTestWorkers": 100,
        "olsTestDuration": "5m",
        "jobType": "periodic",
        "isRehearse": "True",
        "build": "2025-02-03-164127",
        "shortVersion": "4.15"
        },
    ]
}

ols_response_example = {
    "startDate": "2025-02-01",
    "endDate": "2025-02-07",
    "results": [    
        {
        "ciSystem": "PROW",
        "uuid": "4c28dc49-98b1-425c-a3a3-4109a1576ceb",
        "releaseStream": "4.15.0-0.nightly",
        "platform": "AWS",
        "clusterType": "self-managed",
        "benchmark": "ols-load-generator",
        "masterNodesCount": 3,
        "workerNodesCount": 3,
        "infraNodesCount": 3,
        "masterNodesType": "m6a.xlarge",
        "workerNodesType": "m6i.xlarge",
        "infraNodesType": "r5.xlarge",
        "totalNodesCount": 9,
        "clusterName": "ci-op-33k29hx2-3e7b8-l6hlg",
        "ocpVersion": "4.15.0-0.nightly-2025-02-03-164127",
        "networkType": "OVNKubernetes",
        "buildTag": "1886955825944072192",
        "jobStatus": "success",
        "buildUrl": "https://prow.ci.openshift.org/view/gs/test-platform-results/pr-logs/pull/openshift_release/60981/rehearse-60981-periodic-ci-openshift-ols-load-generator-main-ols-load-test-100workers/1886955825944072192",
        "upstreamJob": "rehearse-60981-periodic-ci-openshift-ols-load-generator-main-ols-load-test-100workers",
        "upstreamJobBuild": "778dd992-8353-4cec-9807-7343290267f8",
        "executionDate": "2025-02-05T03:19:50Z",
        "jobDuration": "3396",
        "startDate": "2025-02-05T03:19:50Z",
        "endDate": "2025-02-05T04:16:26Z",
        "startDateUnixTimestamp": "1738725590",
        "endDateUnixTimestamp": "1738728986",
        "timestamp": "2025-02-05T04:16:37Z",
        "ipsec": "false",
        "ipsecMode": "Disabled",
        "fips": "false",
        "encrypted": "false",
        "encryptionType": "None",
        "publish": "External",
        "computeArch": "amd64",
        "controlPlaneArch": "amd64",
        "olsTestWorkers": 100,
        "olsTestDuration": "5m",
        "jobType": "periodic",
        "isRehearse": "True",
        "build": "2025-02-03-164127",
        "shortVersion": "4.15"
        },
    ]
}

def ocp_200_response():
    return response_200(ocp_response_example)


def quay_200_response():
    return response_200(quay_response_example)


def telco_200_response():
    return response_200(telco_response_example)

<<<<<<< HEAD
def ols_200_response():
    return response_200(ols_response_example)

cpt_response_example ={
  "startDate": "2023-11-18",
  "endDate": "2023-11-23",
  "results": [
=======

def ols_200_response():
    return response_200(ols_response_example)


def ocp_filter_200_response():
    return response_200(ocp_filter_example)


def quay_filter_200_response():
    return response_200(quay_filter_example)


cpt_response_example = {
    "startDate": "2023-11-18",
    "endDate": "2023-11-23",
    "results": [
>>>>>>> d1606489
        {
            "ciSystem": "PROW",
            "uuid": "f6d084d5-b154-4108-b4f7-165094ccc838",
            "releaseStream": "Nightly",
            "jobStatus": "success",
            "buildUrl": "https://ci..org/view/1726571333392797696",
            "startDate": "2023-11-20T13:16:34Z",
            "endDate": "2023-11-20T13:28:48Z",
            "product": "ocp",
            "version": "4.13",
            "testName": "cluster-density-v2",
        },
        {
            "ciSystem": "JENKINS",
            "uuid": "5b729011-3b4d-4ec4-953d-6881ac9da505",
            "releaseStream": "Stable",
            "jobStatus": "success",
            "buildUrl": "https://ci..org/view/1726571333392797696",
            "startDate": "2023-11-20T13:16:30Z",
            "endDate": "2023-11-20T13:30:40Z",
            "product": "ocp",
            "version": "4.14",
            "testName": "node-density-heavy",
        },
    ],
}

ocp_filter_example = {
    "filterData": [
        {"key": "jobStatus", "value": ["success", "failure"]},
        {"key": "workerNodesCount", "value": [24, 6, 9, 3, 120, 249, 252, 25, 4, 240]},
        {"key": "jobType", "value": ["pull-request", "periodic"]},
        {"key": "isRehearse", "value": ["True", "False"]},
        {"key": "networkType", "value": ["OVNKubernetes", "OpenShiftSDN"]},
    ],
    "summary": {"total": 259, "success": 254, "failure": 5},
}

quay_filter_example = {
    "filterData": [
        {"key": "jobStatus", "value": ["success", "failure"]},
        {"key": "workerNodesCount", "value": [24]},
        {"key": "platform", "value": ["AWS"]},
        {"key": "benchmark", "value": ["quay-load-test"]},
        {
            "key": "build",
            "value": ["2024-10-12-102620"],
        },
    ],
    "summary": {"total": 3, "success": 3},
}


def cpt_200_response():
    return response_200(cpt_response_example)<|MERGE_RESOLUTION|>--- conflicted
+++ resolved
@@ -198,57 +198,6 @@
     ]
 }
 
-ols_response_example = {
-    "startDate": "2025-02-01",
-    "endDate": "2025-02-07",
-    "results": [    
-        {
-        "ciSystem": "PROW",
-        "uuid": "4c28dc49-98b1-425c-a3a3-4109a1576ceb",
-        "releaseStream": "4.15.0-0.nightly",
-        "platform": "AWS",
-        "clusterType": "self-managed",
-        "benchmark": "ols-load-generator",
-        "masterNodesCount": 3,
-        "workerNodesCount": 3,
-        "infraNodesCount": 3,
-        "masterNodesType": "m6a.xlarge",
-        "workerNodesType": "m6i.xlarge",
-        "infraNodesType": "r5.xlarge",
-        "totalNodesCount": 9,
-        "clusterName": "ci-op-33k29hx2-3e7b8-l6hlg",
-        "ocpVersion": "4.15.0-0.nightly-2025-02-03-164127",
-        "networkType": "OVNKubernetes",
-        "buildTag": "1886955825944072192",
-        "jobStatus": "success",
-        "buildUrl": "https://prow.ci.openshift.org/view/gs/test-platform-results/pr-logs/pull/openshift_release/60981/rehearse-60981-periodic-ci-openshift-ols-load-generator-main-ols-load-test-100workers/1886955825944072192",
-        "upstreamJob": "rehearse-60981-periodic-ci-openshift-ols-load-generator-main-ols-load-test-100workers",
-        "upstreamJobBuild": "778dd992-8353-4cec-9807-7343290267f8",
-        "executionDate": "2025-02-05T03:19:50Z",
-        "jobDuration": "3396",
-        "startDate": "2025-02-05T03:19:50Z",
-        "endDate": "2025-02-05T04:16:26Z",
-        "startDateUnixTimestamp": "1738725590",
-        "endDateUnixTimestamp": "1738728986",
-        "timestamp": "2025-02-05T04:16:37Z",
-        "ipsec": "false",
-        "ipsecMode": "Disabled",
-        "fips": "false",
-        "encrypted": "false",
-        "encryptionType": "None",
-        "publish": "External",
-        "computeArch": "amd64",
-        "controlPlaneArch": "amd64",
-        "olsTestWorkers": 100,
-        "olsTestDuration": "5m",
-        "jobType": "periodic",
-        "isRehearse": "True",
-        "build": "2025-02-03-164127",
-        "shortVersion": "4.15"
-        },
-    ]
-}
-
 def ocp_200_response():
     return response_200(ocp_response_example)
 
@@ -260,15 +209,6 @@
 def telco_200_response():
     return response_200(telco_response_example)
 
-<<<<<<< HEAD
-def ols_200_response():
-    return response_200(ols_response_example)
-
-cpt_response_example ={
-  "startDate": "2023-11-18",
-  "endDate": "2023-11-23",
-  "results": [
-=======
 
 def ols_200_response():
     return response_200(ols_response_example)
@@ -286,7 +226,6 @@
     "startDate": "2023-11-18",
     "endDate": "2023-11-23",
     "results": [
->>>>>>> d1606489
         {
             "ciSystem": "PROW",
             "uuid": "f6d084d5-b154-4108-b4f7-165094ccc838",
