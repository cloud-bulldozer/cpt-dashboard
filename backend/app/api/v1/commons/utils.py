from app.services.search import ElasticService

from fastapi import HTTPException, status
import app.api.v1.commons.constants as constants
from typing import Optional
from urllib.parse import parse_qs
import ast


async def getMetadata(uuid: str, configpath: str):
    query = {"query": {"query_string": {"query": (f'uuid: "{uuid}"')}}}
    print(query)
    es = ElasticService(configpath=configpath)
    response = await es.post(query=query)
    await es.close()
    meta = [item["_source"] for item in response["data"]]
    return meta[0]


def updateStatus(job):
    return job["jobStatus"].lower()


def updateBenchmark(job):
    if job["upstreamJob"].__contains__("upgrade"):
        return "upgrade-" + job["benchmark"]
    return job["benchmark"]


def jobType(job):
    if job["upstreamJob"].__contains__("periodic"):
        return "periodic"
    return "pull request"


def isRehearse(job):
    if job["upstreamJob"].__contains__("rehearse"):
        return "True"
    return "False"


def clasifyAWSJobs(job):
    if ("rosa-hcp" in job["clusterType"]) or (
        "rosa" in job["clusterType"]
        and job["masterNodesCount"] == 0
        and job["infraNodesCount"] == 0
    ):
        return "AWS ROSA-HCP"
    if job["clusterType"].__contains__("rosa"):
        return "AWS ROSA"
    return job["platform"]


def getBuild(job):
    releaseStream = job["releaseStream"] + "-"
    ocpVersion = job["ocpVersion"]
    return ocpVersion.replace(releaseStream, "")


def getReleaseStream(row):
<<<<<<< HEAD
    if row["releaseStream"].__contains__("fast"):
        return "Fast"
    elif row["releaseStream"].__contains__("stable"):
        return "Stable"
    elif row["releaseStream"].__contains__("eus"):
        return "EUS"
    elif row["releaseStream"].__contains__("candidate"):
        return "Release Candidate"
    elif row["releaseStream"].__contains__("rc"):
        return "Release Candidate"
    elif row["releaseStream"].__contains__("nightly"):
        return "Nightly"
    elif row["releaseStream"].__contains__("ci"):
        return "ci"
    elif row["releaseStream"].__contains__("ec"):
        return "Engineering Candidate"
    return "Stable"

def safe_add(source, output, key, target_key):
    value = source.get(key, {}).get('value', 0.0)
    if value is not None:
        output[target_key] += value
=======
    releaseStream = next(
        (
            v
            for k, v in constants.RELEASE_STREAM_DICT.items()
            if k in row["releaseStream"]
        ),
        "Stable",
    )
    return releaseStream


def build_sort_terms(sort_string: str) -> list[dict[str, str]]:
    """

    Validates and transforms a sort string in the format 'sort=key:direction' to
    a list of dictionaries [{key: {"order": direction}}].

    :param sort_string: str, input string in the format 'sort=key:direction'

    :return: list, transformed sort structure or raises a ValueError for invalid input

    """
    sort_terms = []
    if sort_string:
        key, dir = sort_string.split(":", maxsplit=1)
        if dir not in constants.DIRECTIONS:
            raise HTTPException(
                status.HTTP_400_BAD_REQUEST,
                f"Sort direction {dir!r} must be one of {','.join(constants.DIRECTIONS)}",
            )
        if key not in constants.FIELDS:
            raise HTTPException(
                status.HTTP_400_BAD_REQUEST,
                f"Sort key {key!r} must be one of {','.join(constants.FIELDS)}",
            )
        sort_terms.append({f"{key}": {"order": dir}})
    return sort_terms


def normalize_pagination(offset: Optional[int], size: Optional[int]) -> tuple[int, int]:
    if offset and not size:
        raise HTTPException(400, f"offset {offset} specified without size")
    elif not offset and not size:
        size = constants.MAX_PAGE
        offset = 0
    elif not offset:
        offset = 0
    elif offset >= constants.MAX_PAGE:
        raise HTTPException(
            400, f"offset {offset} is too big (>= {constants.MAX_PAGE})"
        )
    return offset, size


def buildAggregateQuery(constant_dict):
    aggregate = {}
    for x, y in constant_dict.items():
        obj = {x: {"terms": {"field": y}}}
        aggregate.update(obj)
    return aggregate


def buildReleaseStreamFilter(input_array):
    mapped_array = []
    for item in input_array:
        # Find the first matching key in the map
        match = next(
            (
                value
                for key, value in constants.RELEASE_STREAM_DICT.items()
                if key in item
            ),
            "Stable",
        )
        mapped_array.append(match)
    return list(set(mapped_array))


def get_dict_from_qs(qs):
    if not qs:
        return {}
    parsed_qs = parse_qs(qs)
    result = {}
    for key, values in parsed_qs.items():
        processed_values = []
        for value_str in values:
            try:
                # Safely evaluate the string if it looks like a list
                evaluated_value = ast.literal_eval(value_str)
                if isinstance(evaluated_value, (list, tuple)):
                    processed_values.extend([str(item) for item in evaluated_value])
                else:
                    processed_values.append(str(evaluated_value))
            except (SyntaxError, ValueError):

                processed_values.append(str(value_str))
        result[key] = processed_values
    return result


def construct_query(filter_dict):
    query_parts = []
    if isinstance(filter_dict, dict):
        for key, values in filter_dict.items():
            k = constants.FIELDS_FILTER_DICT[key]
            if len(values) > 1:
                or_clause = " OR ".join([f'{k}="{value}"' for value in values])
                query_parts.append(or_clause)
            else:
                query_parts.append(f'{k}="{values[0]}"')
        return " ".join(query_parts)


def create_match_phrase(key, item):
    match_phrase = {"match_phrase": {key: item}}
    return match_phrase


def construct_ES_filter_query(filter):
    should_part = []
    must_not_part = []

    key_to_field = {
        "build": "ocpVersion",
        "jobType": "upstreamJob",
        "isRehearse": "upstreamJob",
        "product": "group",
    }

    # W.R.T jobType(job) and isRehearse(job) of the utils.py file

    # if the job contains "periodic" set `jobType` as "periodic" else "pull-request"
    # When filtering if the value is periodic it should be included in the `should_part`
    # Otherwise it should be in the `must_not_part`

    #  if the job contains "rehearse" set `isRehearse` as "True" else "false"
    #  When filtering if the value is True it should be included in the `should_part`
    #  Otherwise, it should be in the `must_not_part`

    search_value = {"isRehearse": "rehearse", "jobType": "periodic", "result": "PASS"}
    min_match = 0
    for key, values in filter.items():
        field = key_to_field.get(key, key)
        min_match += 1
        for value in values:
            if key in search_value:
                match_clause = create_match_phrase(field, search_value[key])
                if key == "isRehearse":
                    target_list = must_not_part if not value else should_part
                elif key == "jobType":
                    target_list = should_part if value == "periodic" else must_not_part
                elif key == "result":
                    target_list = must_not_part if value == "failure" else should_part
                target_list.append(match_clause)
            else:
                should_part.append(create_match_phrase(field, value))

    return {
        "query": should_part,
        "must_query": must_not_part,
        "min_match": min_match - len(must_not_part),
    }


def transform_filter(filter):
    filter_dict = get_dict_from_qs(filter)
    refiner = construct_ES_filter_query(filter_dict)
    return refiner
>>>>>>> 4e32d2d7
<|MERGE_RESOLUTION|>--- conflicted
+++ resolved
@@ -58,30 +58,6 @@
 
 
 def getReleaseStream(row):
-<<<<<<< HEAD
-    if row["releaseStream"].__contains__("fast"):
-        return "Fast"
-    elif row["releaseStream"].__contains__("stable"):
-        return "Stable"
-    elif row["releaseStream"].__contains__("eus"):
-        return "EUS"
-    elif row["releaseStream"].__contains__("candidate"):
-        return "Release Candidate"
-    elif row["releaseStream"].__contains__("rc"):
-        return "Release Candidate"
-    elif row["releaseStream"].__contains__("nightly"):
-        return "Nightly"
-    elif row["releaseStream"].__contains__("ci"):
-        return "ci"
-    elif row["releaseStream"].__contains__("ec"):
-        return "Engineering Candidate"
-    return "Stable"
-
-def safe_add(source, output, key, target_key):
-    value = source.get(key, {}).get('value', 0.0)
-    if value is not None:
-        output[target_key] += value
-=======
     releaseStream = next(
         (
             v
@@ -249,5 +225,4 @@
 def transform_filter(filter):
     filter_dict = get_dict_from_qs(filter)
     refiner = construct_ES_filter_query(filter_dict)
-    return refiner
->>>>>>> 4e32d2d7
+    return refiner