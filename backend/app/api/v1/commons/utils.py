--- conflicted
+++ resolved
@@ -40,17 +40,11 @@
 
 
 def clasifyAWSJobs(job):
-<<<<<<< HEAD
-    if ("rosa-hcp" in job["clusterType"]) or ("rosa" in job["clusterType"]
-                                            and job["masterNodesCount"] == 0 
-                                            and job["infraNodesCount"] == 0):
-=======
     if ("rosa-hcp" in job["clusterType"]) or (
         "rosa" in job["clusterType"]
         and job["masterNodesCount"] == 0
         and job["infraNodesCount"] == 0
     ):
->>>>>>> bd8881d1
         return "AWS ROSA-HCP"
     if job["clusterType"].__contains__("rosa"):
         return "AWS ROSA"
