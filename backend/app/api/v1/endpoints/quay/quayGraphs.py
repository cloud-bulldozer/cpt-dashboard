import json
from fastapi import Response
from datetime import datetime, timedelta, date
from fastapi import APIRouter
from app.api.v1.commons.utils import getMetadata, safe_add
from app.services.search import ElasticService


router = APIRouter()


@router.get("/api/v1/quay/graph/{uuid}")
async def graph(uuid: str):
<<<<<<< HEAD
=======
    api_index = "quay-vegeta-results"
    image_push_pull_index = "quay-push-pull"
    meta = await getMetadata(uuid, "quay.elasticsearch")
    uuids = await getMatchRuns(meta)
    prevApiData = await getQuayMetrics(uuids, api_index)
    prevImagesData = await getImageMetrics(uuids, image_push_pull_index)
>>>>>>> 4e32d2d7
    apiResults = []
    imageResults = []
    latencyResults = []
    currentApiData = None
    currentImagesData = None
    api_index = "quay-vegeta-results"
    image_push_pull_index = "quay-push-pull"
    meta = await getMetadata(uuid, 'quay.elasticsearch')    
    uuids = await getMatchRuns(meta)
    if uuid in uuids and len(uuids) > 1:
        uuids.remove(uuid)
        currentApiData = await getQuayMetrics([uuid], api_index)
        currentImagesData = await getImageMetrics([uuid], image_push_pull_index)
    prevApiData = await getQuayMetrics(uuids, api_index)
    prevImagesData = await getImageMetrics(uuids, image_push_pull_index)
    if currentApiData is None:
        currentApiData = prevApiData
        currentImagesData = prevImagesData
    prevApiResults = await parseApiResults(prevApiData)
    currentApiResults = await parseApiResults(currentApiData)
    prevImagesResults = await parseImageResults(prevImagesData)
    currentImagesResults = await parseImageResults(currentImagesData)

    prevX, prevY = [], []
    currX, currY = [], []
    for (pKey, pValue), (cKey, cValue) in zip(
        prevApiResults.items(), currentApiResults.items()
    ):
        prevX.append(pKey)
        currX.append(cKey)
        prevY.append(pValue)
        currY.append(cValue)
    prev = {
        "x": prevX,
        "y": prevY,
        "name": "Previous API status codes",
        "type": "bar",
        "orientation": "v",
    }
    curr = {
        "x": currX,
        "y": currY,
        "name": "Current API status codes",
        "type": "bar",
        "orientation": "v",
    }
    apiResults.append(prev)
    apiResults.append(curr)

    prev = {
        "x": ["success_count", "failure_count"],
        "y": [prevImagesResults["success_count"], prevImagesResults["failure_count"]],
        "name": "Previous images status count",
        "type": "bar",
        "orientation": "v",
    }
    curr = {
        "x": ["success_count", "failure_count"],
        "y": [
            currentImagesResults["success_count"],
            currentImagesResults["failure_count"],
        ],
        "name": "Current images status count",
        "type": "bar",
        "orientation": "v",
    }
    imageResults.append(prev)
    imageResults.append(curr)

    prev = {
        "x": ["api_latency", "image_push_pull_latency"],
        "y": [
            (prevApiData["aggregations"]["latency"]["value"]) / 1000,
            prevImagesResults["latency"] * 1000,
        ],
        "name": "Previous latencies",
        "type": "bar",
        "orientation": "v",
    }

    curr = {
        "x": ["api_latency", "image_push_pull_latency"],
        "y": [
            (currentApiData["aggregations"]["latency"]["value"]) / 1000,
            currentImagesResults["latency"] * 1000,
        ],
        "name": "Current latencies",
        "type": "bar",
        "orientation": "v",
    }
    latencyResults.append(prev)
    latencyResults.append(curr)

    return {
        "apiResults": apiResults,
        "imageResults": imageResults,
        "latencyResults": latencyResults,
    }


<<<<<<< HEAD
=======
def safe_add(source, output, key, target_key):
    value = source.get(key, {}).get("value", 0.0)
    if value is not None:
        output[target_key] += value


>>>>>>> 4e32d2d7
async def parseApiResults(data: dict):
    resultData = {
        "status_code_0": 0.0,
        "status_code_2XX": 0.0,
        "status_code_4XX": 0.0,
        "status_code_5XX": 0.0,
    }
    safe_add(data["aggregations"], resultData, "status_codes.0", "status_code_0")
    safe_add(data["aggregations"], resultData, "status_codes.200", "status_code_2XX")
    safe_add(data["aggregations"], resultData, "status_codes.201", "status_code_2XX")
    safe_add(data["aggregations"], resultData, "status_codes.204", "status_code_2XX")
    safe_add(data["aggregations"], resultData, "status_codes.400", "status_code_4XX")
    safe_add(data["aggregations"], resultData, "status_codes.401", "status_code_4XX")
    safe_add(data["aggregations"], resultData, "status_codes.403", "status_code_4XX")
    safe_add(data["aggregations"], resultData, "status_codes.404", "status_code_4XX")
    safe_add(data["aggregations"], resultData, "status_codes.405", "status_code_4XX")
    safe_add(data["aggregations"], resultData, "status_codes.408", "status_code_4XX")
    safe_add(data["aggregations"], resultData, "status_codes.500", "status_code_5XX")
    safe_add(data["aggregations"], resultData, "status_codes.502", "status_code_5XX")
    safe_add(data["aggregations"], resultData, "status_codes.503", "status_code_5XX")
    safe_add(data["aggregations"], resultData, "status_codes.504", "status_code_5XX")
    return resultData


async def parseImageResults(data: dict):
    totals = {"latency": 0.0, "success_count": 0.0, "failure_count": 0.0}
    datapoints = data["aggregations"]["uuid"]["buckets"]
    # if sample size is zero, then our estimates are zero
    if len(datapoints) == 0:
        return totals
    for each in datapoints:
        safe_add(each, totals, "latency", "latency")
        safe_add(each, totals, "success_count", "success_count")
        safe_add(each, totals, "failure_count", "failure_count")
    totals["latency"] /= len(datapoints)
    totals["success_count"] /= len(datapoints)
    totals["failure_count"] /= len(datapoints)
    return totals


async def getImageMetrics(uuids: list, index: str):
    ids = '" OR uuid: "'.join(uuids)
    query = {
        "size": 0,
        "aggs": {
            "uuid": {
                "terms": {"field": "uuid.keyword"},
                "aggs": {
                    "latency": {"avg": {"field": "elapsed_time"}},
                    "success_count": {"sum": {"field": "success_count"}},
                    "failure_count": {"sum": {"field": "failure_count"}},
                },
            }
        },
        "query": {
            "bool": {"must": [{"query_string": {"query": (f'( uuid: "{ids}" )')}}]}
        },
    }
    print(query)
    es = ElasticService(configpath="quay.elasticsearch", index=index)
    results = await es.post(query, size=0)
    await es.close()
    return results


async def getQuayMetrics(uuids: list, index: str):
    ids = '" OR uuid: "'.join(uuids)
    query = {
        "size": 0,
        "aggs": {
            "latency": {"avg": {"field": "req_latency"}},
            "status_codes.0": {"avg": {"field": "status_codes.0"}},
            "status_codes.200": {"avg": {"field": "status_codes.200"}},
            "status_codes.201": {"avg": {"field": "status_codes.201"}},
            "status_codes.204": {"avg": {"field": "status_codes.204"}},
            "status_codes.400": {"avg": {"field": "status_codes.400"}},
            "status_codes.401": {"avg": {"field": "status_codes.401"}},
            "status_codes.403": {"avg": {"field": "status_codes.403"}},
            "status_codes.404": {"avg": {"field": "status_codes.404"}},
            "status_codes.405": {"avg": {"field": "status_codes.405"}},
            "status_codes.408": {"avg": {"field": "status_codes.408"}},
            "status_codes.500": {"avg": {"field": "status_codes.500"}},
            "status_codes.502": {"avg": {"field": "status_codes.502"}},
            "status_codes.503": {"avg": {"field": "status_codes.503"}},
            "status_codes.504": {"avg": {"field": "status_codes.504"}},
        },
        "query": {
            "bool": {"must": [{"query_string": {"query": (f'( uuid: "{ids}" )')}}]}
        },
    }
    print(query)
    es = ElasticService(configpath="quay.elasticsearch", index=index)
    results = await es.post(query, size=0)
    await es.close()
    return results


async def getMatchRuns(meta: dict):
    query = {
        "query": {
            "bool": {
                "must": [
                    {
                        "query_string": {
                            "query": (
                                f'benchmark: "{meta["benchmark"]}$"'
                                f' AND hitSize: "{meta["hitSize"]}"'
                                f' AND concurrency: "{meta["concurrency"]}"'
                                f' AND imagePushPulls: "{meta["imagePushPulls"]}"'
                                f' AND workerNodesType: "{meta["workerNodesType"]}"'
                                f' AND masterNodesType: "{meta["masterNodesType"]}"'
                                f' AND masterNodesCount: "{meta["masterNodesCount"]}"'
                                f' AND workerNodesCount: "{meta["workerNodesCount"]}"'
                                f' AND releaseStream: "{meta["releaseStream"]}"'
                                f" AND jobStatus: success"
                            )
                        }
                    }
                ]
            }
        }
    }

    print(query)
    es = ElasticService(configpath="quay.elasticsearch")
    response = await es.post(query=query)
    await es.close()
    runs = [item["_source"] for item in response["data"]]
    uuids = []
    for run in runs:
        uuids.append(run["uuid"])
    return uuids<|MERGE_RESOLUTION|>--- conflicted
+++ resolved
@@ -2,7 +2,7 @@
 from fastapi import Response
 from datetime import datetime, timedelta, date
 from fastapi import APIRouter
-from app.api.v1.commons.utils import getMetadata, safe_add
+from app.api.v1.commons.utils import getMetadata
 from app.services.search import ElasticService
 
 
@@ -11,15 +11,6 @@
 
 @router.get("/api/v1/quay/graph/{uuid}")
 async def graph(uuid: str):
-<<<<<<< HEAD
-=======
-    api_index = "quay-vegeta-results"
-    image_push_pull_index = "quay-push-pull"
-    meta = await getMetadata(uuid, "quay.elasticsearch")
-    uuids = await getMatchRuns(meta)
-    prevApiData = await getQuayMetrics(uuids, api_index)
-    prevImagesData = await getImageMetrics(uuids, image_push_pull_index)
->>>>>>> 4e32d2d7
     apiResults = []
     imageResults = []
     latencyResults = []
@@ -120,15 +111,12 @@
     }
 
 
-<<<<<<< HEAD
-=======
 def safe_add(source, output, key, target_key):
     value = source.get(key, {}).get("value", 0.0)
     if value is not None:
         output[target_key] += value
 
 
->>>>>>> 4e32d2d7
 async def parseApiResults(data: dict):
     resultData = {
         "status_code_0": 0.0,
