--- conflicted
+++ resolved
@@ -184,54 +184,55 @@
         data = await getResults(uuid, uuids, index)
     elif meta["benchmark"] == "virt-density":
         index = "ripsaw-kube-burner*"
-<<<<<<< HEAD
-        metric= "vmiLatencyQuantilesMeasurement"
-        quantileName= "VMReady"
-        uuids = await getMatchRuns(meta,True)
+        metric = "vmiLatencyQuantilesMeasurement"
+        quantileName = "VMReady"
+        uuids = await getMatchRuns(meta, True)
         # We need to look at the jobSummary to ensure all UUIDs have similar iteration count.
         job = await jobSummary([uuid])
         jobs = await jobSummary(uuids)
-        ids = jobFilter(job,jobs)
-=======
-        uuids = await getMatchRuns(meta, True)
->>>>>>> bd8881d1
-
-        oData = await getBurnerResults(uuid,ids,index, metric, quantileName)
+        ids = jobFilter(job, jobs)
+
+        oData = await getBurnerResults(uuid, ids, index, metric, quantileName)
         oMetrics = await processBurner(oData)
         oMetrics = oMetrics.reset_index()
 
-        cData = await getBurnerResults(uuid,[uuid],index, metric, quantileName)
+        cData = await getBurnerResults(uuid, [uuid], index, metric, quantileName)
         nMetrics = await processBurner(cData)
         nMetrics = nMetrics.reset_index()
-        x=[]
-        y=[]
+        x = []
+        y = []
         for index, row in oMetrics.iterrows():
             test = "vmiLatencyQuantilesMeasurement-p99"
-            value = row['P99']
-            x.append(int(value)/1000)
+            value = row["P99"]
+            x.append(int(value) / 1000)
             y.append(test)
-        old = {'y' : x,
-            'x' : y,
-            'name' : 'Previous results p99',
-            'type' : 'bar',
-            'orientation' : 'v'}
-        x=[]
-        y=[]
+        old = {
+            "y": x,
+            "x": y,
+            "name": "Previous results p99",
+            "type": "bar",
+            "orientation": "v",
+        }
+        x = []
+        y = []
         for index, row in nMetrics.iterrows():
             test = "vmiLatencyQuantilesMeasurement-p99"
-            value = row['P99']
-            x.append(int(value)/1000)
+            value = row["P99"]
+            x.append(int(value) / 1000)
             y.append(test)
-        new = {'y' : x,
-            'x' : y,
-            'name' : 'Current results P99',
-            'type' : 'bar',
-            'orientation' : 'v'}
+        new = {
+            "y": x,
+            "x": y,
+            "name": "Current results P99",
+            "type": "bar",
+            "orientation": "v",
+        }
         metrics.append(old)
         metrics.append(new)
     else:
         index = "ripsaw-kube-burner*"
-        uuids = await getMatchRuns(meta,True)
+        uuids = await getMatchRuns(meta, True)
+
         # We need to look at the jobSummary to ensure all UUIDs have similar iteration count.
         job = await jobSummary([uuid])
         jobs = await jobSummary(uuids)
@@ -315,18 +316,6 @@
     # need at least one record to avoid out of bounds error
     if not pdata or not data:
         return []
-<<<<<<< HEAD
-    columns = ['uuid','jobConfig.jobIterations']
-    pdf = pd.json_normalize(pdata)
-    # for jsons without a jobConfig.jobIteration value, json_normalize() 
-    # fills in Not a Number (NaN)
-    pick_df = pd.DataFrame(pdf, columns=columns).dropna(subset=['jobConfig.jobIterations'])
-    df = pd.json_normalize(data)
-    # same as above
-    ndf = pd.DataFrame(df, columns=columns).dropna(subset=['jobConfig.jobIterations'])
-    records_matched = ndf['jobConfig.jobIterations'].isin(pick_df['jobConfig.jobIterations'])
-    return ndf[ records_matched ]['uuid'].unique().tolist()
-=======
     columns = ["uuid", "jobConfig.jobIterations"]
     pdf = pd.json_normalize(pdata)
     # for jsons without a jobConfig.jobIteration value, json_normalize()
@@ -341,7 +330,6 @@
         pick_df["jobConfig.jobIterations"]
     )
     return ndf[records_matched]["uuid"].unique().tolist()
->>>>>>> bd8881d1
 
 
 def burnerFilter(data: dict):
@@ -418,14 +406,9 @@
     await es.close()
     return runs
 
-<<<<<<< HEAD
-async def getBurnerResults(uuid: str, uuids: list, index: str, metric='podLatencyQuantilesMeasurement', quantileName="Ready" ):
-    if len(uuids) > 1 :
-=======
 
 async def getBurnerResults(uuid: str, uuids: list, index: str):
     if len(uuids) > 1:
->>>>>>> bd8881d1
         if len(uuid) > 0 and uuid in uuids:
             uuids.remove(uuid)
     if len(uuids) < 1:
@@ -436,17 +419,10 @@
         "query": {
             "query_string": {
                 "query": (
-<<<<<<< HEAD
-                    f'( uuid: \"{ids}\" )'
-                    f' AND metricName: \"{metric}\"'
-                    f' AND quantileName: \"{quantileName}\"'
-                    )
-=======
                     f'( uuid: "{ids}" )'
                     f' AND metricName: "podLatencyQuantilesMeasurement"'
                     f' AND quantileName: "Ready"'
                 )
->>>>>>> bd8881d1
             }
         }
     }
