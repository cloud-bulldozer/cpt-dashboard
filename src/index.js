--- conflicted
+++ resolved
@@ -4,176 +4,6 @@
 import App from './App';
 import reportWebVitals from './reportWebVitals';
 
-<<<<<<< HEAD
-// import { Button } from '@patternfly/react-core';
-import "@patternfly/react-core/dist/styles/base.css";
-import './fonts.css';
-
-// import BasicTable from './FilterableVersionTable';
-import { ocpdata, ocpdata2 } from './mocks';
-
-import { TableComposable, TableHeader, Thead, Tbody, Tr, Th, Td, Caption } from '@patternfly/react-table';
-import { Title, TitleSizes } from '@patternfly/react-core';
-// import { ToggleGroup, ToggleGroupItem } from '@patternfly/react-core';
-
-import { JumpLinks, JumpLinksItem } from '@patternfly/react-core';
-
-import { StyleSheet, css } from '@patternfly/react-styles';
-
-const VersionDf = (props) => {
-  const columns = [
-    'Cloud Pipeline', 'Build Date', 'Run Date',
-    'Build', 'Install', 'Uperf', 'HTTP', 'Kubelet', 'Object Density',
-    'Upgrade'];
-  const rows = props.data;
-  return (
-    <>
-      <Title headingLevel="h2" size={TitleSizes['3xl']}>
-        {props.version}
-      </Title>
-      <TableComposable
-        aria-label="Simple table"
-        variant='compact'
-        borders='compactBorderless'
-      >
-        <Thead>
-          <Tr>
-            {columns.map((column, columnIndex) => (
-              <Th key={columnIndex}>{column}</Th>
-            ))}
-          </Tr>
-        </Thead>
-        <Tbody>
-          {rows.map((row, rowIndex) => (
-            <Tr key={rowIndex}>
-              {row.map((cell, cellIndex) => (
-                <Td key={`${rowIndex}_${cellIndex}`} dataLabel={columns[cellIndex]}>
-                  {cell}
-                </Td>
-              ))}
-            </Tr>
-          ))}
-        </Tbody>
-      </TableComposable>
-    </>
-  );
-};
-
-const VersionList = (props) => (
-  props.data.map((t) => (
-      <VersionDf2 
-        key={t.version}
-        version={t.version}
-        data={t.cloud_data} />
-  ))
-)
-
-const WithLabels = (props) => (
-  <>
-    <JumpLinks label="jump to version">
-      {props.data.map((t) => (
-        <JumpLinksItem key={t.version} href={`#${t.version}`}>
-          {t.version}
-        </JumpLinksItem>
-      ))}
-    </JumpLinks>
-  </>
-)
-
-
-const Colors = new Map([
-  ['success', '#00800052'],
-  ['warning', '#ffff00a1'],
-  ['failure', '#ff000070']
-]);
-
-
-
-const VersionDf2 = (props) => {
-  const columns = [
-    'Cloud Pipeline', 'Build Date', 'Run Date',
-    'Build', 'Install', 'Uperf', 'HTTP', 'Kubelet', 'Object Density',
-    'Upgrade'];
-  const rows = props.data;
-
-  const customRender = (cell, index) => {
-    // coupled to the position of each column
-    if (index <= 2) {
-      return cell
-    }
-    return (
-      <div>
-      <a href={cell.url}>
-        {cell.title}
-      </a>
-      </div>
-    )
-  }
-
-  return (
-    <>
-      <Title headingLevel="h2" size={TitleSizes['3xl']} id={props.version}>
-        {props.version}
-      </Title>
-      <TableComposable
-        aria-label="Simple table"
-        variant='compact'
-        borders='compactBorderless'
-      >
-      <Thead>
-        <Tr>
-          {columns.map((column, columnIndex) => (
-            <Th key={columnIndex}>{column}</Th>
-          ))}
-        </Tr>
-      </Thead>
-      {rows.map((row, rowIndex) => {
-        console.log(rows)
-        return (
-          <Tbody key={rowIndex}>
-            <React.Fragment>
-              <Tr>
-                {row.map((cell, cellIndex) => {
-                  return (
-                    <Td
-                      key={`${rowIndex}_${cellIndex}`}
-                      dataLabel={columns[cellIndex]}
-                      component={cellIndex === 0 ? 'th' : 'td'}
-                      style={{backgroundColor:Colors.get(cell.title), border:"1px solid black"}}
-                    >
-                      {customRender(cell, cellIndex)}
-                    </Td>
-                  );
-                })}
-              </Tr>
-            </React.Fragment>
-          </Tbody>
-        );
-      })}      
-      </TableComposable>
-    </>
-  );
-};
-
-
-
-
-
-const OcpPerformanceApp = (props) => {
-  const versions = props.data
-  return (
-    <>
-    <Title headingLevel="h1" size={TitleSizes['4xl']}>
-      OCP Performance at Scale
-    </Title>
-    <WithLabels data={versions} />
-    <VersionList data={versions} />
-    </>
-  )
-}
-
-=======
->>>>>>> 2e6d19e8
 ReactDOM.render(
   <React.StrictMode>
     <App />
